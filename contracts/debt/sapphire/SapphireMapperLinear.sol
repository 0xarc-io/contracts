// SPDX-License-Identifier: MIT

pragma solidity ^0.5.16;

import {ISapphireMapper} from "./ISapphireMapper.sol";
import {SafeMath} from "../../lib/SafeMath.sol";

contract SapphireMapperLinear is ISapphireMapper {
    using SafeMath for uint256;

    /**
<<<<<<< HEAD
     * @notice Returns score/scoreMax * (upperBound - lowerBound)
=======
     * @notice An inverse linear mapper.
     * Returns `_upperBound - (_score/_scoreMax) * (upperBound - lowerBound)`
>>>>>>> 5048eab6
     *
     * @param _score The score to check for
     * @param _scoreMax The maximum score
     * @param _lowerBound The mapping lower bound
     * @param _upperBound The mapping upper bound
     */
    function map(
        uint256 _score,
        uint256 _scoreMax,
        uint256 _lowerBound,
        uint256 _upperBound
    )
        public
        view
        returns (uint256)
    {
        require(
            _scoreMax > 0 &&
            _upperBound > 0,
            "The maximum score and upper bound cannot be 0"
        );

        require(
            _lowerBound < _upperBound,
            "The upper bound cannot be equal or larger than the lower bound"
        );

        require(
            _score <= _scoreMax,
            "The score cannot be larger than the maximum score"
        );

        uint256 BASE = 10 ** 18;

<<<<<<< HEAD
        return _score
            .mul(BASE)
            .mul(
                _upperBound.sub(_lowerBound)
            )
            .div(_scoreMax)
            .div(BASE);
=======
        uint256 boundsDifference = _upperBound.sub(_lowerBound);

        return _upperBound
            .sub(
                _score
                    .mul(BASE)
                    .mul(boundsDifference)
                    .div(_scoreMax)
                    .div(BASE)
            );
>>>>>>> 5048eab6
    }

}<|MERGE_RESOLUTION|>--- conflicted
+++ resolved
@@ -9,12 +9,8 @@
     using SafeMath for uint256;
 
     /**
-<<<<<<< HEAD
-     * @notice Returns score/scoreMax * (upperBound - lowerBound)
-=======
      * @notice An inverse linear mapper.
      * Returns `_upperBound - (_score/_scoreMax) * (upperBound - lowerBound)`
->>>>>>> 5048eab6
      *
      * @param _score The score to check for
      * @param _scoreMax The maximum score
@@ -49,15 +45,6 @@
 
         uint256 BASE = 10 ** 18;
 
-<<<<<<< HEAD
-        return _score
-            .mul(BASE)
-            .mul(
-                _upperBound.sub(_lowerBound)
-            )
-            .div(_scoreMax)
-            .div(BASE);
-=======
         uint256 boundsDifference = _upperBound.sub(_lowerBound);
 
         return _upperBound
@@ -68,7 +55,6 @@
                     .div(_scoreMax)
                     .div(BASE)
             );
->>>>>>> 5048eab6
     }
 
 }