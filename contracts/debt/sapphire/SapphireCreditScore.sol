--- conflicted
+++ resolved
@@ -54,27 +54,6 @@
     mapping(address => CreditScore) public userScores;
 
     /* ========== Modifiers ========== */
-<<<<<<< HEAD
-
-    modifier isAuthorized() {
-        require(
-            merkleRootUpdater == msg.sender,
-            "SapphireCreditScore: caller is not authorized to update merkle root"
-        );
-        _;
-    }
-
-    modifier isActive() {
-        require(
-            isPaused == false,
-            "SapphireCreditScore: contract is not active"
-        );
-        _;
-    }
-
-    /* ========== Constructor ========== */
-
-=======
 
     modifier isMerkleRootUpdater() {
         require(
@@ -94,7 +73,6 @@
 
     /* ========== Constructor ========== */
 
->>>>>>> b72deef8
     constructor(bytes32 merkleRoot, address _merkleRootUpdater) public {
         currentMerkleRoot = merkleRoot;
         upcomingMerkleRoot = merkleRoot;
@@ -105,8 +83,6 @@
     }
 
   /* ========== Functions ========== */
-<<<<<<< HEAD
-=======
 
     function getCurrentTimestamp()
         public
@@ -115,7 +91,6 @@
     {
         return block.timestamp;
     }
->>>>>>> b72deef8
 
     function updateMerkleRoot(
         bytes32 newRoot
@@ -132,47 +107,15 @@
     function updateMerkleRootAsUpdator(
         bytes32 newRoot
     )
-<<<<<<< HEAD
-        private
-        isAuthorized
-        isActive
-=======
     public
->>>>>>> b72deef8
     {
         // If not admin
         // - Ensure duration has been passed
         // - Set the upcoming merkle root to the current one
         // - Set the passed in merkle root to the upcoming one
-<<<<<<< HEAD
-        require(
-            block.timestamp - lastMerkleRootUpdate > merkleRootDelayDuration,
-            "SapphireCreditScore: too frequent root update"
-        );
-        currentMerkleRoot = upcomingMerkleRoot;
-        upcomingMerkleRoot = newRoot;
-        lastMerkleRootUpdate = block.timestamp;
-    }
-
-    function updateMerkleRootAsOwner(
-        bytes32 newRoot
-    )
-        private
-        onlyOwner
-    {
         // If admin calls update merkle root
         // - Replace upcoming merkle root (avoid time delay)
         // - Keep existing merkle root as-is
-        require(
-            isPaused == true,
-            "SapphireCreditScore: pause contract to update merkle root as owner"
-        );
-        currentMerkleRoot = newRoot;
-=======
-        // If admin calls update merkle root
-        // - Replace upcoming merkle root (avoid time delay)
-        // - Keep existing merkle root as-is
->>>>>>> b72deef8
     }
 
     function request(
@@ -204,15 +147,11 @@
         uint256 delay
     )
         public
-<<<<<<< HEAD
-    {}
-=======
         onlyOwner
     {
         merkleRootDelayDuration = delay;
         emit DelayDurationUpdated(msg.sender, delay);
     }
->>>>>>> b72deef8
 
     function setPause(
         bool value
@@ -220,12 +159,8 @@
         public
         onlyOwner
     {
-<<<<<<< HEAD
-        isPaused = status;
-=======
         isPaused = value;
         emit PauseStatusUpdated(value);
->>>>>>> b72deef8
     }
 
     function updateMerkleRootUpdater(
