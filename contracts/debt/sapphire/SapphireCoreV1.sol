--- conflicted
+++ resolved
@@ -115,11 +115,6 @@
         public
     {}
 
-<<<<<<< HEAD
-    function setFees(
-        uint256 _liquidationDiscountFee,
-        uint256 _liquidationArcFee
-=======
     function setInterestSetter(
         address _newInterestSetter
     )
@@ -140,7 +135,6 @@
 
     function setPause(
         bool _value
->>>>>>> cbcebcb0
     )
         public
     {}
