// SPDX-License-Identifier: MIT
// prettier-ignore

pragma solidity ^0.5.16;
pragma experimental ABIEncoderV2;
import {SafeMath} from "../../lib/SafeMath.sol";

import {Decimal} from "../../lib/Decimal.sol";

import {SapphireTypes} from "./SapphireTypes.sol";
 
contract SapphireCore {

<<<<<<< HEAD
    /* ========== Events ========== */

    event PositionOpened(
        uint256 _collateralAmount,
        uint256 _borrowAmount,
        SapphireTypes.ScoreProof _scoreProof
    );

    event Borrowed(
        uint256 _positionId,
        uint256 _collateralAmount,
        uint256 _borrowAmount,
        SapphireTypes.ScoreProof _scoreProof
    );

    event Repayed(
        uint256 _positionId,
        uint256 _repayAmount,
        uint256 withdrawAmount,
        SapphireTypes.ScoreProof _scoreProof
    );

    event Liquidated(
        address _liquidator,
        SapphireTypes.Position _updatedPosition,
        SapphireTypes.ScoreProof _scoreProof
    );

    event OwnershipTransfered(
        uint256 _positionId,
        address _newOwner
    );

    event LiquidationFeesUpdated(
        Decimal.D256 _liquidationUserFee,
        Decimal.D256 _liquidationArcRatio
    );

    event LimitsUpdated(
        uint256 _collateralLimit,
        uint256 _collateralMinimum
    );

    event GlobalOperatorSet(
        address _operator,
        bool _status
    );

    event PositionOperatorSet(
        uint256 _positionId,
        address _operator,
        bool _status
    );

    event IndexUpdated(
        uint256 _newIndex,
        uint256 _lastUpdateTime
    );

    event RateUpdated(uint256 _value);

    event OracleUpdated(address _oracle);

    event CollateralRatioUpdated(Decimal.D256 _collateralRatio);

    event PauseStatusUpdated(bool _pauseStatus);

    event InterestSetterUpdated(address _newInterestSetter);

    event TokensWithdrawn(
        address _token,
        address _destination,
        uint256 _amount
    );

    event StrategyUpdated(address _newStrategy);
=======
    /* ========== Libraries ========== */

    using SafeMath for uint256;

    /* ========== Constants ========== */

    uint256 constant BASE = 10**18;

    /* ========== Types ========== */

    enum Operation {
        Open,
        Borrow,
        Repay,
        Liquidate,
        TransferOwnership
    }

    /* ========== Events ========== */

    /* ========== Public Functions ========== */
>>>>>>> c78e7dbc

    function open(
        uint256 collateralAmount,
        uint256 borrowAmount,
        SapphireTypes.ScoreProof memory scoreProof
    )
        public
    {

    }

    function borrow(
        uint256 positionId,
        uint256 collateralAmount,
        uint256 borrowAmount,
        SapphireTypes.ScoreProof memory scoreProof
    )
        public
    {

    }

    function repay(
        uint256 positionId,
        uint256 repayAmount,
        uint256 withdrawAmount,
        SapphireTypes.ScoreProof memory scoreProof
    )
        public
    {

    }

    function liquidate(
        uint256 positionId,
        SapphireTypes.ScoreProof memory scoreProof
    )
        public
    {

    }

}<|MERGE_RESOLUTION|>--- conflicted
+++ resolved
@@ -11,7 +11,24 @@
  
 contract SapphireCore {
 
-<<<<<<< HEAD
+    /* ========== Libraries ========== */
+
+    using SafeMath for uint256;
+
+    /* ========== Constants ========== */
+
+    uint256 constant BASE = 10**18;
+
+    /* ========== Types ========== */
+
+    enum Operation {
+        Open,
+        Borrow,
+        Repay,
+        Liquidate,
+        TransferOwnership
+    }
+
     /* ========== Events ========== */
 
     event PositionOpened(
@@ -88,29 +105,8 @@
     );
 
     event StrategyUpdated(address _newStrategy);
-=======
-    /* ========== Libraries ========== */
-
-    using SafeMath for uint256;
-
-    /* ========== Constants ========== */
-
-    uint256 constant BASE = 10**18;
-
-    /* ========== Types ========== */
-
-    enum Operation {
-        Open,
-        Borrow,
-        Repay,
-        Liquidate,
-        TransferOwnership
-    }
-
-    /* ========== Events ========== */
 
     /* ========== Public Functions ========== */
->>>>>>> c78e7dbc
 
     function open(
         uint256 collateralAmount,
