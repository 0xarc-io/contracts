--- conflicted
+++ resolved
@@ -12,11 +12,7 @@
     
     function updateMerkleRootUpdater(address merkleRootUpdator) external;
 
-<<<<<<< HEAD
-    function request(SapphireTypes.ScoreProof calldata proof) external returns (uint256, uint16);
-=======
     function verifyAndUpdate(SapphireTypes.ScoreProof calldata proof) external returns (uint256, uint16);
->>>>>>> 04a143b4
 
     function getLastScore(address user) external view returns (uint256, uint16, uint256);
 
