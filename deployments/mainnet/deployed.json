[
  {
    "name": "KYF-T1",
    "group": "",
    "source": "KYFV2",
    "address": "0x1f10ff148a0ad63a57f98530ab472568e90a72c5",
    "txn": "0x2ec44b1141940d1934fcab14e33af07aafcef651f845608b84c0b1e9140c9c7b",
    "network": "mainnet",
    "version": 1,
    "type": "global"
  },
  {
    "name": "KYF-T2",
    "group": "",
    "source": "KYFV2",
    "address": "0x877E31c9c04e8a2A3Af59341635F5BC6ae0dDc13",
    "txn": "0x0e454ba4c2ac248e5d2651cf556a69f2072c0c29abb5f3307fe5d12fbd736990",
    "network": "mainnet",
    "version": 1,
    "type": "global"
  },
  {
    "name": "ArcxToken",
    "group": "",
    "source": "ArcxToken",
    "address": "0xED30Dd7E50EdF3581AD970eFC5D9379Ce2614AdB",
    "txn": "0x4f0fd31a69cce6af21e4b8a9406352239ff1eec5d128941a1cafb25bea008553",
    "network": "mainnet",
    "version": 1,
    "type": "global"
  },
  {
    "name": "ArcDAO",
    "group": "",
    "source": "AddressAccrual",
    "address": "0x1DEBBC50322150EB44DE3b663d5faA89c12b07ff",
    "txn": "0xaddd5d086184e35efd0e38e6bc289582613c328b5cf0c4670f769b151949f92f",
    "network": "mainnet",
    "version": 1,
    "type": "global"
  },
  {
    "name": "SynthRegistry",
    "group": "",
    "source": "SynthRegistry",
    "address": "0x372a4D34e9E9d96656F101aFf06a4a455396C974",
    "txn": "0x293c48b94a9626720afd83d1b4b2b272c7e3df26dd922e012f0d3f2bb8e34b07",
    "network": "mainnet",
    "version": 1,
    "type": "global"
  },
  {
    "name": "KYFToken",
    "group": "",
    "source": "KYFToken",
    "address": "0xD85e2772912213e0c584d80B2694c79D6a09E39A",
    "txn": "0xd168c7b318dcc9d8eb26c89a9ef6d7f517f3a2cd6f9481cde5c25733c1f49bda",
    "network": "mainnet",
    "version": 1,
    "type": "global"
  },
  {
    "name": "CoreProxy",
    "group": "LINKUSD",
    "source": "ArcProxy",
    "address": "0x5568Df89AF6Bc835B876fDc3B2d44ef63530e419",
    "txn": "0x42b18f8203170cfdc37d75b8c16a59ed4c6ee407bd83cb4b2b8daa6121e33703",
    "network": "mainnet",
    "version": 1,
    "type": "synth"
  },
  {
    "name": "Oracle",
    "group": "LINKUSD",
    "source": "ChainLinkOracle",
    "address": "0xeFFD9768a337950CdC883682Dc08583D4a3fe596",
    "txn": "0x64228347bf80803309b51813edd6852346348609e89d724d2f62e44a5b822fc9",
    "network": "mainnet",
    "version": 1,
    "type": "synth"
  },
  {
    "name": "SpritzState",
    "group": "LINKUSD",
    "source": "StateV1",
    "address": "0x94F40fD4018586AaFb8A6AD95441e0b58cc4c058",
    "txn": "0x93bd657169d285729c70e721ad547e84e82cf7fc2addae92741636895151b919",
    "network": "mainnet",
    "version": 1,
    "type": "synth"
  },
  {
    "name": "SyntheticToken",
    "group": "LINKUSD",
    "source": "StaticSyntheticToken",
    "address": "0x0E2EC54fC0B509F445631Bf4b91AB8168230C752",
    "txn": "0x5d22a8a734109c88440a849da6a06b21e8419c83fadb117a7b39264650d968fd",
    "network": "mainnet",
    "version": 1,
    "type": "synth"
  },
  {
    "name": "Pool-1",
    "group": "Pool-1",
    "source": "StakingRewardsAccrualCapped",
    "address": "0xd1902581868163BEf61776cfD27228EE5074be8F",
    "txn": "0xe52e9b1cdda86f893a90a515fbd77b2cfcef99a9ab9c794e3c603c19c9632154",
    "network": "mainnet",
    "version": 1,
    "type": "staking"
  },
  {
    "name": "Pool-2",
    "group": "Pool-2",
    "source": "StakingRewardsAccrualCapped",
    "address": "0xA9A9300Ab9A70c43C19d6F42e3308Be24d73D885",
    "txn": "0xe3874d35badf9f65aefbc8a54ca0d058ffa60fd8e14753ca46c923b8d17bf03d",
    "network": "mainnet",
    "version": 1,
    "type": "staking"
  },
  {
    "name": "Pool-2.1",
    "group": "Pool-2.1",
    "source": "AdminRewards",
    "address": "0x580836540CA183Ab71AA4C58253F5EEaaD2552Dc",
    "txn": "0xe3874d35badf9f65aefbc8a54ca0d058ffa60fd8e14753ca46c923b8d17bf03d",
    "network": "mainnet",
    "version": "1",
    "type": "staking"
  },
  {
    "name": "SpritzCore",
    "group": "",
    "source": "CoreV1",
    "address": "0x08Db418a5234337D76c78cCF630658D4e328FC69",
    "txn": "0x4690959ea3442c1b9272abe11386b2f9d60807d86936f0ae7707f350546e7400",
    "network": "mainnet",
    "version": 1,
    "type": "synth"
  },
  {
    "name": "SpritzCore",
    "group": "",
    "source": "CoreV2",
    "address": "0x8e1fe752e51b05b9fe6eE95d8907695E0f3e2Ecd",
    "txn": "0xc35406ee85ca64842b0957a8c68f48fa7f962687c83640374d7815f3f2b33a8f",
    "network": "mainnet",
    "version": 2,
    "type": "synth"
  },
  {
    "name": "SpritzCore",
    "group": "",
    "source": "CoreV3",
    "address": "0xC8C2E1547298E09E5f18e4CDEA4A271FdadAB971",
    "txn": "0xc3ca124d70184617103988682af2ac1f9ea2fe4d8c0707e68348c9fe15b0d447",
    "network": "mainnet",
    "version": 3,
    "type": "synth"
  },
  {
    "name": "SpritzCore",
    "group": "",
    "source": "CoreV4",
    "address": "0x6981263d090734F2Bd2708D1bE30Db5594BDE400",
    "txn": "0xf4a07e7eec8bf06af0693862dab51718ab616cad97f8224a713e5cc71a35d0e5",
    "network": "mainnet",
    "version": 4,
    "type": "synth"
  },
  {
    "name": "Proxy",
    "group": "Pool-3",
    "source": "ArcProxy",
    "address": "0x38b25c0A9e61E226023B700ce4a6A4134eCAEeDF",
    "txn": "0x2bab27a2e9a2434613c24915247f11752f3c43d252342486e9f508dfb65f5c03",
    "network": "mainnet",
    "version": 1,
    "type": "staking"
  },
  {
    "name": "Implementation",
    "group": "Pool-3",
    "source": "RewardCampaign",
    "address": "0x140C21C364B9E72856C582CF7B6d37ee88B52140",
    "txn": "0x4559c140f80f1af1a5400ccfa39f67379267f4599b1e3c00f2a5f9e8bf15e368",
    "network": "mainnet",
    "version": 1,
    "type": "staking"
  },
  {
    "name": "Proxy",
    "group": "Pool-4",
    "source": "ArcProxy",
    "address": "0x8016F490D76346EBEC91707fD4Fb56A7fe64f694",
    "txn": "0x0bc9985a636df79b3dd1d896b7dbebec47e2b1fe4c25803beae958207a20285c",
    "network": "mainnet",
    "version": 1,
    "type": "staking"
  },
  {
    "name": "Implementation",
    "group": "Pool-4",
    "source": "RewardCampaign",
    "address": "0x57f52dAD9fcB361c67FF8c555720dc934dD5945D",
    "txn": "0xe40ce68414f5272836c8f340655cff9f1cc3aab1d9a83a09957ffb75bc30a89e",
    "network": "mainnet",
    "version": 1,
    "type": "staking"
  },
  {
    "name": "Proxy",
    "group": "SkillsetMetadata",
    "source": "ArcProxy",
    "address": "0xAc09434EAce70771AEcb75B3BdEB775B4c1B4Aef",
    "txn": "0xe22e539a5fa4b517ffed75d8154e07daa4867035322dcca6ee58d917a28480bb",
    "network": "mainnet",
    "version": 1,
    "type": "global"
  },
  {
    "name": "Implementation",
    "group": "SkillsetMetadata",
    "source": "SkillsetMetadata",
    "address": "0x1D453D0c02D6ac3494A4be4f53e59F01abd0E6a3",
    "txn": "0x0bb685743c7ebb234b6367447a77a9c5af07a1648f0bb3ce1ba46d037aa1a75e",
    "network": "mainnet",
    "version": 1,
    "type": "global"
  },
  {
    "name": "CollateralToken",
    "source": "IERC20",
    "address": "0x514910771af9ca656af840dff83e8264ecf986ca",
    "txn": "0x5488510df045770efbff57f25d0c6d2c1404d58c1199b21eb8dc5072b22d91d7",
    "network": "mainnet",
    "version": 1,
    "type": "synth",
    "group": "LINKUSD"
  },
  {
    "name": "SyntheticToken",
    "source": "SyntheticTokenV1",
    "address": "0xA58B598d0503bAA97B877735c97C69Cc19c07904",
    "txn": "0x1c28e22840af2d1af89d967175f5195aa1184b91cb506aac0b93b037985b9e2c",
    "network": "mainnet",
    "version": 1,
    "type": "synth",
    "group": ""
  },
  {
    "name": "SyntheticProxy",
    "source": "ArcProxy",
    "address": "0xcD91538B91B4ba7797D39a2f66E63810b50A33d0",
    "txn": "0x22da62351f09f7f62d920256ccf1b8d6505dd486bd3a1028fd1adc661ba87a16",
    "network": "mainnet",
    "version": 1,
    "type": "synth",
    "group": "STABLEx"
  },
  {
    "name": "SynthRegistryV2",
    "source": "SynthRegistryV2",
    "address": "0xeB739e889E74383562695D94C495F5F69F9E2559",
    "txn": "0x56acb25ff3c46ab3be12d03330de88e388c488ad29440a95327077b8f48f38cc",
    "network": "mainnet",
    "version": 2,
    "type": "global",
    "group": ""
  },
  {
    "name": "ArcProxyInfo",
    "source": "ArcProxyInfo",
    "address": "0x17B387a0FDdC8eC9FbB5127707F21d25819E28AA",
    "txn": "0xa3305df0b8bef12e7132c1db3a2e9941861e27f51344fb207d0020b0cfe63242",
    "network": "mainnet",
    "version": 1,
    "type": "global",
    "group": ""
  },
  {
    "name": "MozartCore",
    "source": "MozartCoreV1",
    "address": "0xC6a2A61C8A1c9614085207A2692D08ad78b9E425",
    "txn": "0xed9073b84af0a29a3c9754d611beb5209ca776ecef1792f73ddd53f41a3d8a78",
    "network": "mainnet",
    "version": 1,
    "type": "synth",
    "group": ""
  },
  {
    "name": "Oracle",
    "source": "YUSDOracle",
    "address": "0x4e5D8e00a630A50016FfDCA3d955ACa2e73Fe9F0",
    "txn": "0xab08c3f7349fb866ad4e01196e03718b258db6b060b922400612b2858803d393",
    "network": "mainnet",
    "version": 1,
    "type": "synth",
    "group": "yUSD-STABLEx"
  },
  {
    "name": "CoreProxy",
    "source": "ArcProxy",
    "address": "0xEBFD7b965E1B4c5719a006dE1AcAf82a7C3A142C",
    "txn": "0x8dc6a15665d8905821a0db5d068c01d49932a333bb401b9bed52d6af134ca39c",
    "network": "mainnet",
    "version": 1,
    "type": "synth",
    "group": "yUSD-STABLEx"
  },
  {
    "name": "SavingsRegistry",
    "source": "SavingsRegistry",
    "address": "0x2948Ddf33b00686D7E58D2Eb3AA2469A1b52C7e4",
    "txn": "0x4ad315af56eeadee17c3937bb90bc4a7b0c8d8359521890b4232f4f30059df97",
    "network": "mainnet",
    "version": 1,
    "type": "global",
    "group": ""
  },
  {
    "name": "MozartSavings",
    "source": "MozartSavingsV1",
    "address": "0x2C8eDbf218e2f9baAFaC71692f424E75D9f9755e",
    "txn": "0xf140e5bd84978543ac938b2d5cc3f506b84d7271536ae7305fa3be1d8ef586a6",
    "network": "mainnet",
    "version": 1,
    "type": "savings",
    "group": ""
  },
  {
    "name": "SavingsProxy",
    "source": "ArcProxy",
    "address": "0xec18FfEa29dACC0F47525529fd1fD1D4A40FE65c",
    "txn": "0xc6b64f435b8f7213a262d0e5f332366523de6561df75df02ca9a69cffdf26f35",
    "network": "mainnet",
    "version": 1,
    "type": "savings",
    "group": "STABLEx"
  },
  {
    "name": "MozartCore",
    "source": "MozartCoreV2",
    "address": "0x0BCb3b8BeCaae10Acc13FDDc0aB09be3351Cd30d",
    "txn": "0x04f33295de328c8ba30dfa6e1a49a353cfc5450ab6a36c44a4469eb2a9b3a7ec",
    "network": "mainnet",
    "version": 1,
    "type": "synth",
    "group": ""
  },
  {
    "name": "Oracle",
    "source": "CTokenOracle",
    "address": "0x7E0537F8499A1AbE3AF152A0Bd55C1F39ed11b64",
    "txn": "0xebe58735d4c92d2bc2412d14a128929d7618ce08bf96f022af91f6ee2e14c01c",
    "network": "mainnet",
    "version": 1,
    "type": "synth",
    "group": "cUSDC-STABLEx"
  },
  {
    "name": "CoreProxy",
    "source": "ArcProxy",
    "address": "0x84EAD9Ce2e36b3e6cdf41C94D5397e5056b3d8d6",
    "txn": "0x22e9808a2e7fd5955f229c270c0271744162a4c6560d31aba40ecdb413bc486d",
    "network": "mainnet",
    "version": 1,
    "type": "synth",
    "group": "cUSDC-STABLEx"
  },
  {
    "name": "Implementation",
    "source": "RewardCampaign",
    "address": "0x58bF325843b25B4767A3ff4Ef69B1b7B47493528",
    "txn": "0x51772511e2dc7551f70064d42c125a6bb8ba154c1d43f35e41c8bcb4530b5b60",
    "network": "mainnet",
    "version": 1,
    "type": "staking",
    "group": "Pool-5"
  },
  {
    "name": "Proxy",
    "source": "ArcProxy",
    "address": "0xd41a21F6a3DEbFe28b06ace2312A69c53107ceE5",
    "txn": "0x050892a1a29175e00d3dee1704f9a62a9ae54dfdac96917485923a473ea132cd",
    "network": "mainnet",
    "version": 1,
    "type": "staking",
    "group": "Pool-5"
  },
  {
    "name": "MozartSavings",
    "source": "MozartSavingsV2",
    "address": "0xeb79a36303aeF7f7536467025a29Df85421F31E2",
    "txn": "0x067a79eb296cdbbae57b4805420e43e4b60e49f98f6ec23658378d72abcc9d2b",
    "network": "mainnet",
    "version": 1,
    "type": "savings",
    "group": ""
  },
  {
    "name": "Oracle",
    "source": "xSushiOracle",
    "address": "0x8fD458EF0889eed73220bc766CE12a58f9ed0447",
    "txn": "0x1b70c870f5e950b2918e8e2178aa76fbf7d6c53030d5a21cac90cc90a1104e42",
    "network": "mainnet",
    "version": 1,
    "type": "synth",
    "group": "xSUSHI-STABLEx"
  },
  {
    "name": "CoreProxy",
    "source": "ArcProxy",
    "address": "0xc3A5A0dC6241C922937c5cd90F5bACE23716AFB7",
    "txn": "0xdc892b0867f5f8b9e3d0375dbf420920841e30eb25ec8baf2f4040a1206311e5",
    "network": "mainnet",
    "version": 1,
    "type": "synth",
    "group": "xSUSHI-STABLEx"
  },
  {
    "name": "Oracle",
    "source": "ibETHOracle",
    "address": "0xCba520FF6d7CdD13707e6d2f061E8356d8DdB23e",
    "txn": "0x7aaf41b12caef142c013af236753cce733d02541ececb431f6b69e2369c67157",
    "network": "mainnet",
    "version": 1,
    "type": "synth",
    "group": "ibETH-STABLEx"
  },
  {
    "name": "CoreProxy",
    "source": "ArcProxy",
    "address": "0x81f16E6B58738DaAA4C5D493a240cCA49C240f04",
    "txn": "0x4466d6e66f5ae8e3cac06b02da10d0d54e6d9c4b7fb60344397a02d6985d40db",
    "network": "mainnet",
    "version": 1,
    "type": "synth",
    "group": "ibETH-STABLEx"
  },
  {
<<<<<<< HEAD
    "name": "ArcUniswapV2Oracle",
    "source": "ArcUniswapV2Oracle",
    "address": "0x3258a7d31ab32eEaBDa47032E97EfFeA3Bc9567D",
    "txn": "0x5d01a3ea76e96c8440442d75d4ae3e7b5076a31326cd82a3fc9183a8070c5ba6",
    "network": "mainnet",
    "version": 1,
    "type": "synth",
=======
    "name": "WhitelistSale",
    "source": "WhitelistSale",
    "address": "0x7F38C29CeB46377955E86132Ba77F4ed8529373d",
    "txn": "0x40e541b142f7f167fc2b6822af37974de3e84774291ae1e3b47ac1a1e87acda6",
    "network": "mainnet",
    "version": 1,
    "type": "global",
>>>>>>> 7a5d556b
    "group": ""
  }
]<|MERGE_RESOLUTION|>--- conflicted
+++ resolved
@@ -440,15 +440,15 @@
     "group": "ibETH-STABLEx"
   },
   {
-<<<<<<< HEAD
     "name": "ArcUniswapV2Oracle",
     "source": "ArcUniswapV2Oracle",
     "address": "0x3258a7d31ab32eEaBDa47032E97EfFeA3Bc9567D",
     "txn": "0x5d01a3ea76e96c8440442d75d4ae3e7b5076a31326cd82a3fc9183a8070c5ba6",
     "network": "mainnet",
     "version": 1,
-    "type": "synth",
-=======
+    "type": "synth"
+  },
+  {
     "name": "WhitelistSale",
     "source": "WhitelistSale",
     "address": "0x7F38C29CeB46377955E86132Ba77F4ed8529373d",
@@ -456,7 +456,6 @@
     "network": "mainnet",
     "version": 1,
     "type": "global",
->>>>>>> 7a5d556b
     "group": ""
   }
 ]