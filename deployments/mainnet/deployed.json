[
  {
    "name": "KYF-T1",
    "group": "",
    "source": "KYFV2",
    "address": "0x1f10ff148a0ad63a57f98530ab472568e90a72c5",
    "txn": "0x2ec44b1141940d1934fcab14e33af07aafcef651f845608b84c0b1e9140c9c7b",
    "network": "mainnet",
    "version": 1,
    "type": "global"
  },
  {
    "name": "KYF-T2",
    "group": "",
    "source": "KYFV2",
    "address": "0x877E31c9c04e8a2A3Af59341635F5BC6ae0dDc13",
    "txn": "0x0e454ba4c2ac248e5d2651cf556a69f2072c0c29abb5f3307fe5d12fbd736990",
    "network": "mainnet",
    "version": 1,
    "type": "global"
  },
  {
    "name": "ArcxToken",
    "group": "",
    "source": "ArcxToken",
    "address": "0xED30Dd7E50EdF3581AD970eFC5D9379Ce2614AdB",
    "txn": "0x4f0fd31a69cce6af21e4b8a9406352239ff1eec5d128941a1cafb25bea008553",
    "network": "mainnet",
    "version": 1,
    "type": "global"
  },
  {
    "name": "ArcDAO",
    "group": "",
    "source": "AddressAccrual",
    "address": "0x1DEBBC50322150EB44DE3b663d5faA89c12b07ff",
    "txn": "0xaddd5d086184e35efd0e38e6bc289582613c328b5cf0c4670f769b151949f92f",
    "network": "mainnet",
    "version": 1,
    "type": "global"
  },
  {
    "name": "SynthRegistry",
    "group": "",
    "source": "SynthRegistry",
    "address": "0x372a4D34e9E9d96656F101aFf06a4a455396C974",
    "txn": "0x293c48b94a9626720afd83d1b4b2b272c7e3df26dd922e012f0d3f2bb8e34b07",
    "network": "mainnet",
    "version": 1,
    "type": "global"
  },
  {
    "name": "KYFToken",
    "group": "",
    "source": "KYFToken",
    "address": "0xD85e2772912213e0c584d80B2694c79D6a09E39A",
    "txn": "0xd168c7b318dcc9d8eb26c89a9ef6d7f517f3a2cd6f9481cde5c25733c1f49bda",
    "network": "mainnet",
    "version": 1,
    "type": "global"
  },
  {
    "name": "CoreProxy",
    "group": "LINKUSD",
    "source": "ArcProxy",
    "address": "0x5568Df89AF6Bc835B876fDc3B2d44ef63530e419",
    "txn": "0x42b18f8203170cfdc37d75b8c16a59ed4c6ee407bd83cb4b2b8daa6121e33703",
    "network": "mainnet",
    "version": 1,
    "type": "synth"
  },
  {
    "name": "Oracle",
    "group": "LINKUSD",
    "source": "ChainLinkOracle",
    "address": "0xeFFD9768a337950CdC883682Dc08583D4a3fe596",
    "txn": "0x64228347bf80803309b51813edd6852346348609e89d724d2f62e44a5b822fc9",
    "network": "mainnet",
    "version": 1,
    "type": "synth"
  },
  {
    "name": "SpritzState",
    "group": "LINKUSD",
    "source": "StateV1",
    "address": "0x94F40fD4018586AaFb8A6AD95441e0b58cc4c058",
    "txn": "0x93bd657169d285729c70e721ad547e84e82cf7fc2addae92741636895151b919",
    "network": "mainnet",
    "version": 1,
    "type": "synth"
  },
  {
    "name": "SyntheticToken",
    "group": "LINKUSD",
    "source": "StaticSyntheticToken",
    "address": "0x0E2EC54fC0B509F445631Bf4b91AB8168230C752",
    "txn": "0x5d22a8a734109c88440a849da6a06b21e8419c83fadb117a7b39264650d968fd",
    "network": "mainnet",
    "version": 1,
    "type": "synth"
  },
  {
    "name": "Pool-1",
    "group": "Pool-1",
    "source": "StakingRewardsAccrualCapped",
    "address": "0xd1902581868163BEf61776cfD27228EE5074be8F",
    "txn": "0xe52e9b1cdda86f893a90a515fbd77b2cfcef99a9ab9c794e3c603c19c9632154",
    "network": "mainnet",
    "version": 1,
    "type": "staking"
  },
  {
    "name": "Pool-2",
    "group": "Pool-2",
    "source": "StakingRewardsAccrualCapped",
    "address": "0xA9A9300Ab9A70c43C19d6F42e3308Be24d73D885",
    "txn": "0xe3874d35badf9f65aefbc8a54ca0d058ffa60fd8e14753ca46c923b8d17bf03d",
    "network": "mainnet",
    "version": 1,
    "type": "staking"
  },
  {
    "name": "Pool-2.1",
    "group": "Pool-2.1",
    "source": "AdminRewards",
    "address": "0x580836540CA183Ab71AA4C58253F5EEaaD2552Dc",
    "txn": "0xe3874d35badf9f65aefbc8a54ca0d058ffa60fd8e14753ca46c923b8d17bf03d",
    "network": "mainnet",
    "version": "1",
    "type": "staking"
  },
  {
    "name": "SpritzCore",
    "group": "",
    "source": "CoreV1",
    "address": "0x08Db418a5234337D76c78cCF630658D4e328FC69",
    "txn": "0x4690959ea3442c1b9272abe11386b2f9d60807d86936f0ae7707f350546e7400",
    "network": "mainnet",
    "version": 1,
    "type": "synth"
  },
  {
    "name": "SpritzCore",
    "group": "",
    "source": "CoreV2",
    "address": "0x8e1fe752e51b05b9fe6eE95d8907695E0f3e2Ecd",
    "txn": "0xc35406ee85ca64842b0957a8c68f48fa7f962687c83640374d7815f3f2b33a8f",
    "network": "mainnet",
    "version": 2,
    "type": "synth"
  },
  {
    "name": "SpritzCore",
    "group": "",
    "source": "CoreV3",
    "address": "0xC8C2E1547298E09E5f18e4CDEA4A271FdadAB971",
    "txn": "0xc3ca124d70184617103988682af2ac1f9ea2fe4d8c0707e68348c9fe15b0d447",
    "network": "mainnet",
    "version": 3,
    "type": "synth"
  },
  {
    "name": "SpritzCore",
    "group": "",
    "source": "CoreV4",
    "address": "0x6981263d090734F2Bd2708D1bE30Db5594BDE400",
    "txn": "0xf4a07e7eec8bf06af0693862dab51718ab616cad97f8224a713e5cc71a35d0e5",
    "network": "mainnet",
    "version": 4,
    "type": "synth"
  },
  {
    "name": "Proxy",
    "group": "Pool-3",
    "source": "ArcProxy",
    "address": "0x38b25c0A9e61E226023B700ce4a6A4134eCAEeDF",
    "txn": "0x2bab27a2e9a2434613c24915247f11752f3c43d252342486e9f508dfb65f5c03",
    "network": "mainnet",
    "version": 1,
    "type": "staking"
  },
  {
    "name": "Implementation",
    "group": "Pool-3",
    "source": "RewardCampaign",
    "address": "0x140C21C364B9E72856C582CF7B6d37ee88B52140",
    "txn": "0x4559c140f80f1af1a5400ccfa39f67379267f4599b1e3c00f2a5f9e8bf15e368",
    "network": "mainnet",
    "version": 1,
    "type": "staking"
  },
  {
    "name": "Proxy",
    "group": "Pool-4",
    "source": "ArcProxy",
    "address": "0x8016F490D76346EBEC91707fD4Fb56A7fe64f694",
    "txn": "0x0bc9985a636df79b3dd1d896b7dbebec47e2b1fe4c25803beae958207a20285c",
    "network": "mainnet",
    "version": 1,
    "type": "staking"
  },
  {
    "name": "Implementation",
    "group": "Pool-4",
    "source": "RewardCampaign",
    "address": "0x57f52dAD9fcB361c67FF8c555720dc934dD5945D",
    "txn": "0xe40ce68414f5272836c8f340655cff9f1cc3aab1d9a83a09957ffb75bc30a89e",
    "network": "mainnet",
    "version": 1,
    "type": "staking"
  },
  {
    "name": "Proxy",
    "group": "SkillsetMetadata",
    "source": "ArcProxy",
    "address": "0xAc09434EAce70771AEcb75B3BdEB775B4c1B4Aef",
    "txn": "0xe22e539a5fa4b517ffed75d8154e07daa4867035322dcca6ee58d917a28480bb",
    "network": "mainnet",
    "version": 1,
    "type": "global"
  },
  {
    "name": "Implementation",
    "group": "SkillsetMetadata",
    "source": "SkillsetMetadata",
    "address": "0x1D453D0c02D6ac3494A4be4f53e59F01abd0E6a3",
    "txn": "0x0bb685743c7ebb234b6367447a77a9c5af07a1648f0bb3ce1ba46d037aa1a75e",
    "network": "mainnet",
    "version": 1,
    "type": "global"
  },
  {
    "name": "CollateralToken",
    "source": "IERC20",
    "address": "0x514910771af9ca656af840dff83e8264ecf986ca",
    "txn": "0x5488510df045770efbff57f25d0c6d2c1404d58c1199b21eb8dc5072b22d91d7",
    "network": "mainnet",
    "version": 1,
    "type": "synth",
    "group": "LINKUSD"
  },
  {
    "name": "SyntheticToken",
    "source": "SyntheticTokenV1",
    "address": "0xA58B598d0503bAA97B877735c97C69Cc19c07904",
    "txn": "0x1c28e22840af2d1af89d967175f5195aa1184b91cb506aac0b93b037985b9e2c",
    "network": "mainnet",
    "version": 1,
    "type": "synth",
    "group": ""
  },
  {
    "name": "SyntheticProxy",
    "source": "ArcProxy",
    "address": "0xcD91538B91B4ba7797D39a2f66E63810b50A33d0",
    "txn": "0x22da62351f09f7f62d920256ccf1b8d6505dd486bd3a1028fd1adc661ba87a16",
    "network": "mainnet",
    "version": 1,
    "type": "synth",
    "group": "STABLEx"
  },
  {
    "name": "SynthRegistryV2",
    "source": "SynthRegistryV2",
    "address": "0xeB739e889E74383562695D94C495F5F69F9E2559",
    "txn": "0x56acb25ff3c46ab3be12d03330de88e388c488ad29440a95327077b8f48f38cc",
    "network": "mainnet",
    "version": 2,
    "type": "global",
    "group": ""
  },
  {
    "name": "ArcProxyInfo",
    "source": "ArcProxyInfo",
    "address": "0x17B387a0FDdC8eC9FbB5127707F21d25819E28AA",
    "txn": "0xa3305df0b8bef12e7132c1db3a2e9941861e27f51344fb207d0020b0cfe63242",
    "network": "mainnet",
    "version": 1,
    "type": "global",
    "group": ""
  },
  {
    "name": "MozartCore",
    "source": "MozartCoreV1",
    "address": "0xC6a2A61C8A1c9614085207A2692D08ad78b9E425",
    "txn": "0xed9073b84af0a29a3c9754d611beb5209ca776ecef1792f73ddd53f41a3d8a78",
    "network": "mainnet",
    "version": 1,
    "type": "synth",
    "group": ""
  },
  {
    "name": "Oracle",
    "source": "YUSDOracle",
    "address": "0x4e5D8e00a630A50016FfDCA3d955ACa2e73Fe9F0",
    "txn": "0xab08c3f7349fb866ad4e01196e03718b258db6b060b922400612b2858803d393",
    "network": "mainnet",
    "version": 1,
    "type": "synth",
    "group": "yUSD-STABLEx"
  },
  {
    "name": "CoreProxy",
    "source": "ArcProxy",
    "address": "0xEBFD7b965E1B4c5719a006dE1AcAf82a7C3A142C",
    "txn": "0x8dc6a15665d8905821a0db5d068c01d49932a333bb401b9bed52d6af134ca39c",
    "network": "mainnet",
    "version": 1,
    "type": "synth",
    "group": "yUSD-STABLEx"
  },
  {
    "name": "SavingsRegistry",
    "source": "SavingsRegistry",
    "address": "0x2948Ddf33b00686D7E58D2Eb3AA2469A1b52C7e4",
    "txn": "0x4ad315af56eeadee17c3937bb90bc4a7b0c8d8359521890b4232f4f30059df97",
    "network": "mainnet",
    "version": 1,
    "type": "global",
    "group": ""
  },
  {
    "name": "MozartSavings",
    "source": "MozartSavingsV1",
    "address": "0x2C8eDbf218e2f9baAFaC71692f424E75D9f9755e",
    "txn": "0xf140e5bd84978543ac938b2d5cc3f506b84d7271536ae7305fa3be1d8ef586a6",
    "network": "mainnet",
    "version": 1,
    "type": "savings",
    "group": ""
  },
  {
    "name": "SavingsProxy",
    "source": "ArcProxy",
    "address": "0xec18FfEa29dACC0F47525529fd1fD1D4A40FE65c",
    "txn": "0xc6b64f435b8f7213a262d0e5f332366523de6561df75df02ca9a69cffdf26f35",
    "network": "mainnet",
    "version": 1,
    "type": "savings",
    "group": "STABLEx"
  },
  {
    "name": "MozartCore",
    "source": "MozartCoreV2",
    "address": "0x0BCb3b8BeCaae10Acc13FDDc0aB09be3351Cd30d",
    "txn": "0x04f33295de328c8ba30dfa6e1a49a353cfc5450ab6a36c44a4469eb2a9b3a7ec",
    "network": "mainnet",
    "version": 1,
    "type": "synth",
    "group": ""
  },
  {
    "name": "Oracle",
    "source": "CTokenOracle",
    "address": "0x7E0537F8499A1AbE3AF152A0Bd55C1F39ed11b64",
    "txn": "0xebe58735d4c92d2bc2412d14a128929d7618ce08bf96f022af91f6ee2e14c01c",
    "network": "mainnet",
    "version": 1,
    "type": "synth",
    "group": "cUSDC-STABLEx"
  },
  {
    "name": "CoreProxy",
    "source": "ArcProxy",
    "address": "0x84EAD9Ce2e36b3e6cdf41C94D5397e5056b3d8d6",
    "txn": "0x22e9808a2e7fd5955f229c270c0271744162a4c6560d31aba40ecdb413bc486d",
    "network": "mainnet",
    "version": 1,
    "type": "synth",
    "group": "cUSDC-STABLEx"
  },
  {
    "name": "Implementation",
    "source": "RewardCampaign",
    "address": "0x58bF325843b25B4767A3ff4Ef69B1b7B47493528",
    "txn": "0x51772511e2dc7551f70064d42c125a6bb8ba154c1d43f35e41c8bcb4530b5b60",
    "network": "mainnet",
    "version": 1,
    "type": "staking",
    "group": "Pool-5"
  },
  {
    "name": "Proxy",
    "source": "ArcProxy",
    "address": "0xd41a21F6a3DEbFe28b06ace2312A69c53107ceE5",
    "txn": "0x050892a1a29175e00d3dee1704f9a62a9ae54dfdac96917485923a473ea132cd",
    "network": "mainnet",
    "version": 1,
    "type": "staking",
    "group": "Pool-5"
  },
  {
    "name": "MozartSavings",
    "source": "MozartSavingsV2",
    "address": "0xeb79a36303aeF7f7536467025a29Df85421F31E2",
    "txn": "0x067a79eb296cdbbae57b4805420e43e4b60e49f98f6ec23658378d72abcc9d2b",
    "network": "mainnet",
    "version": 1,
    "type": "savings",
    "group": ""
  },
  {
    "name": "Oracle",
    "source": "xSushiOracle",
    "address": "0x8fD458EF0889eed73220bc766CE12a58f9ed0447",
    "txn": "0x1b70c870f5e950b2918e8e2178aa76fbf7d6c53030d5a21cac90cc90a1104e42",
    "network": "mainnet",
    "version": 1,
    "type": "synth",
    "group": "xSUSHI-STABLEx"
  },
  {
    "name": "CoreProxy",
    "source": "ArcProxy",
    "address": "0xc3A5A0dC6241C922937c5cd90F5bACE23716AFB7",
    "txn": "0xdc892b0867f5f8b9e3d0375dbf420920841e30eb25ec8baf2f4040a1206311e5",
    "network": "mainnet",
    "version": 1,
    "type": "synth",
    "group": "xSUSHI-STABLEx"
  },
  {
    "name": "Oracle",
    "source": "ibETHOracle",
    "address": "0xCba520FF6d7CdD13707e6d2f061E8356d8DdB23e",
    "txn": "0x7aaf41b12caef142c013af236753cce733d02541ececb431f6b69e2369c67157",
    "network": "mainnet",
    "version": 1,
    "type": "synth",
    "group": "ibETH-STABLEx"
  },
  {
    "name": "CoreProxy",
    "source": "ArcProxy",
    "address": "0x81f16E6B58738DaAA4C5D493a240cCA49C240f04",
    "txn": "0x4466d6e66f5ae8e3cac06b02da10d0d54e6d9c4b7fb60344397a02d6985d40db",
    "network": "mainnet",
    "version": 1,
    "type": "synth",
    "group": "ibETH-STABLEx"
  },
  {
    "name": "Oracle",
    "source": "imUSDOracle",
    "address": "0xF3c0aD6D689c59997e1E3E96699a65Bc464AC937",
    "txn": "0x2769a16df3ee50a2084715feae7457252b964fbdde9c6cae6d6631ed01b43632",
    "network": "mainnet",
    "version": 1,
    "type": "synth",
    "group": "imUSD-STABLEx"
  },
  {
    "name": "CoreProxy",
    "source": "ArcProxy",
    "address": "0x066b7660b2003793fB2ffD0b8152158c016fbfeF",
    "txn": "0xd4455f51e82d7eed3a49e6c5489c79dcb439202f6cc4cc0501ffd41a869b7620",
    "network": "mainnet",
    "version": 1,
    "type": "synth",
    "group": "imUSD-STABLEx"
  },
  {
    "name": "ArcUniswapV2Oracle",
    "source": "ArcUniswapV2Oracle",
    "address": "0x3258a7d31ab32eEaBDa47032E97EfFeA3Bc9567D",
    "txn": "0x5d01a3ea76e96c8440442d75d4ae3e7b5076a31326cd82a3fc9183a8070c5ba6",
    "network": "mainnet",
    "version": 1,
    "type": "synth"
  },
  {
    "name": "WhitelistSale",
    "source": "WhitelistSale",
    "address": "0x2D6c5b9fF886bb4eEFed33b2065366F4caa0e6Fe",
    "txn": "0xfb6f967971ce1d0e80aa49db4f63d32b8e6a0c2285db8e4110b4348b7a4d0b45",
    "network": "mainnet",
    "version": 1,
    "type": "global",
    "group": ""
  },
  {
    "name": "Implementation",
    "source": "LiquidityCampaign",
    "address": "0x706f4Af0a7Bb113f00E687dafA4D8e84fBc65658",
    "txn": "0x644a14d08e7935be4073b829880fce17dade0938d6917007496e39724ddb0873",
    "network": "mainnet",
    "version": 1,
    "type": "staking",
    "group": "Pool-6"
  },
  {
    "name": "Proxy",
    "source": "ArcProxy",
    "address": "0x1960AFc89FF98f4eE64D29A5082EB5002b376E35",
    "txn": "0xd728ac80bed40eb09462b5380f7c8d59e31c1813f9b08d2ba686af68f4781952",
    "network": "mainnet",
    "version": 1,
    "type": "staking",
    "group": "Pool-6"
  },
  {
    "name": "Implementation",
    "source": "LiquidityCampaign",
    "address": "0x00e7dAB5983803D9476385cE7E9076CB4573f8AE",
    "txn": "0xf8502627e47a1e5f2ae07d4d1182120da8588674e47e518667ccb2679280c799",
    "network": "mainnet",
    "version": 1,
    "type": "staking",
    "group": "Pool-6.1"
  },
  {
    "name": "Proxy",
    "source": "ArcProxy",
    "address": "0xa85333DA5e5A48498F0a65A1A6521E0ceadD3eFD",
    "txn": "0x47039243d5b12bc9a4f77adb1dd4203c3f8a67de82411a7780b43b0a11a9e740",
    "network": "mainnet",
    "version": 1,
    "type": "staking",
    "group": "Pool-6.1"
  },
  {
<<<<<<< HEAD
    "name": "WhitelistSale-2",
    "source": "WhitelistSale",
    "address": "0x06270c6aF7F20559a6dC611A4d76b6FA398Cf454",
    "txn": "0xadce23626046d1ff6fc3811a7951d0054c83991b94fc01d2bf3c44a2592568b2",
    "network": "mainnet",
    "version": 1,
    "type": "global",
    "group": ""
=======
    "name": "Oracle",
    "source": "WstEthOracle",
    "address": "0x596e255594f95568B6777d1cfcc1Db86ab7772A7",
    "txn": "0x9b20c52d1929649470d04381a17b67b7fd4706457f111c38f81871e2b84ecccb",
    "network": "mainnet",
    "version": 1,
    "type": "synth",
    "group": "wstETH-STABLEx"
  },
  {
    "name": "CoreProxy",
    "source": "ArcProxy",
    "address": "0xC466Ec062D554BEB42f1766488F7345261C63616",
    "txn": "0x5c9e22c7df5205e268d783035ff0741d3fab2d01be907a2ab9e45d6c584a7854",
    "network": "mainnet",
    "version": 1,
    "type": "synth",
    "group": "wstETH-STABLEx"
  },
  {
    "name": "JointCampaign",
    "source": "JointCampaign",
    "address": "0x747B2035a0FFE6D4dcc9192F369337b40C32de97",
    "txn": "0x9d8a7646b633cab3641cbfe69b6ab079577b44e98204cdfbf9f6e97f8179d148",
    "network": "mainnet",
    "version": 1,
    "type": "staking",
    "group": "Pool-7"
>>>>>>> f760cc07
  }
]<|MERGE_RESOLUTION|>--- conflicted
+++ resolved
@@ -519,7 +519,6 @@
     "group": "Pool-6.1"
   },
   {
-<<<<<<< HEAD
     "name": "WhitelistSale-2",
     "source": "WhitelistSale",
     "address": "0x06270c6aF7F20559a6dC611A4d76b6FA398Cf454",
@@ -528,7 +527,8 @@
     "version": 1,
     "type": "global",
     "group": ""
-=======
+  },
+  {
     "name": "Oracle",
     "source": "WstEthOracle",
     "address": "0x596e255594f95568B6777d1cfcc1Db86ab7772A7",
@@ -557,6 +557,5 @@
     "version": 1,
     "type": "staking",
     "group": "Pool-7"
->>>>>>> f760cc07
   }
 ]