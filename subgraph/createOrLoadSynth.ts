--- conflicted
+++ resolved
@@ -1,14 +1,7 @@
-<<<<<<< HEAD
 import { Address } from "@graphprotocol/graph-ts";
 import { Synth } from "../generated/schema";
 import { StateV1 } from "../generated/StateV1/StateV1";
-import { BASE } from "../src/constants";
-=======
-import { Address, Bytes } from '@graphprotocol/graph-ts';
-import { Synth } from '../generated/schema';
-import { StateV1 } from '../generated/StateV1/StateV1';
-import { BASE } from './constants';
->>>>>>> d8980ccd
+import { BASE } from "../src/constants"
 
 export function createOrLoadSynth(address: Address): Synth {
   let stateContract = StateV1.bind(address);
