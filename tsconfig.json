--- conflicted
+++ resolved
@@ -33,11 +33,7 @@
     "deployments/**/*",
     "tasks/**/*",
     "test/**/*",
-<<<<<<< HEAD
-=======
     "scripts/**/*",
-    "arc-types/augmentations.d.ts",
->>>>>>> b703abbb
     "hardhat.config.ts"
   ],
   "exclude": ["node_modules"]
