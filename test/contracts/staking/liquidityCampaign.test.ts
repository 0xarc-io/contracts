import { SignerWithAddress } from '@nomiclabs/hardhat-ethers/dist/src/signer-with-address';
import {
  ArcProxyFactory,
  LiquidityCampaign,
  LiquidityCampaignFactory,
  MockLiquidityCampaign,
  MockLiquidityCampaignFactory,
  TestToken,
  TestTokenFactory,
} from '@src/typings';

import hre from 'hardhat';
import ArcNumber from '@src/utils/ArcNumber';
import { ethers } from 'hardhat';
import { deployTestToken } from '../deployers';
import ArcDecimal from '@src/utils/ArcDecimal';
import { BigNumber } from 'ethers';
import chai from 'chai';
import { BASE } from '@src/constants';
import { expectRevert } from '@test/helpers/expectRevert';
import { EVM } from '@test/helpers/EVM';
import { solidity } from 'ethereum-waffle';

chai.use(solidity);
const expect = chai.expect;

let liquidityCampaignAdmin: MockLiquidityCampaign;
let liquidityCampaignUser1: MockLiquidityCampaign;
let liquidityCampaignUser2: MockLiquidityCampaign;

const REWARD_AMOUNT = ArcNumber.new(100);
const STAKE_AMOUNT = ArcNumber.new(10);
const REWARD_DURATION = 10;

let stakingToken: TestToken;
let rewardToken: TestToken;
let otherErc20: TestToken;

let admin: SignerWithAddress;
let user1: SignerWithAddress;
let user2: SignerWithAddress;

let evm: EVM;

describe('LiquidityCampaign', () => {
  const DAO_ALLOCATION = ArcDecimal.new(0.4);
  const USER_ALLOCATION = ArcNumber.new(1).sub(DAO_ALLOCATION.value);

  async function increaseTime(duration: number) {
    await evm.increaseTime(duration);
    await evm.mineBlock();
  }

  async function setTimestampTo(timestamp: number) {
    await liquidityCampaignAdmin.setCurrentTimestamp(timestamp);
  }

  async function stake(user: SignerWithAddress, amount: BigNumber) {
    await mintAndApprove(stakingToken, user, amount);

    const timestampAtStake = await getCurrentTimestamp();
    const contract = LiquidityCampaignFactory.connect(liquidityCampaignAdmin.address, user);
    await contract.stake(amount);

    return timestampAtStake;
  }

  // async function logTimeDiff(timeReference: BigNumber, prefix?: string) {
  //   console.log(
  //     `${prefix ? prefix + ' ' : ''}t${(await getCurrentTimestamp())
  //       .sub(timeReference)
  //       .toString()}`,
  //   );
  // }

  async function mintAndApprove(
    token: TestToken,
    tokenReceiver: SignerWithAddress,
    amount: BigNumber,
  ) {
    const tokenContract = TestTokenFactory.connect(token.address, tokenReceiver);
    await tokenContract.mintShare(tokenReceiver.address, amount);
    await tokenContract.approve(liquidityCampaignAdmin.address, amount);
  }

  async function withdraw(user: SignerWithAddress, amount?: BigNumber) {
    const contract = LiquidityCampaignFactory.connect(liquidityCampaignAdmin.address, user);

    await contract.withdraw(amount ?? STAKE_AMOUNT);
  }

  async function exitCampaign(user: SignerWithAddress) {
    const contract = LiquidityCampaignFactory.connect(liquidityCampaignAdmin.address, user);

    await contract.exit();
  }

  async function claimReward(user: SignerWithAddress) {
    const contract = LiquidityCampaignFactory.connect(liquidityCampaignAdmin.address, user);

    await contract.getReward(user.address);
  }

  async function rewardBalanceOf(user: SignerWithAddress) {
    return await rewardToken.balanceOf(user.address);
  }

  async function earned(user: SignerWithAddress) {
    return await liquidityCampaignAdmin.actualEarned(user.address);
  }

  async function getCurrentTimestamp() {
    return liquidityCampaignAdmin.getCurrentTimestamp();
  }

  async function setup() {
    if (!liquidityCampaignAdmin || !admin) {
      throw 'Liquidity campaign or admin cannot be null';
    }

    await liquidityCampaignAdmin.setRewardsDistributor(admin.address);

    await liquidityCampaignAdmin.setRewardsDuration(REWARD_DURATION);

    await liquidityCampaignAdmin.init(
      admin.address,
      admin.address,
      rewardToken.address,
      stakingToken.address,
      DAO_ALLOCATION,
    );

    await liquidityCampaignAdmin.notifyRewardAmount(REWARD_AMOUNT);
    await setTimestampTo(0);
  }

  before(async () => {
    const signers = await ethers.getSigners();
    evm = new EVM(hre.ethers.provider);
    admin = signers[0];
    user1 = signers[1];
    user2 = signers[2];
  });

  beforeEach(async () => {
    stakingToken = await deployTestToken(admin, '3Pool', 'CRV');
    rewardToken = await deployTestToken(admin, 'Arc Token', 'ARC');
    otherErc20 = await deployTestToken(admin, 'Another ERC20 token', 'AERC20');

    liquidityCampaignAdmin = await new MockLiquidityCampaignFactory(admin).deploy();

    const proxy = await new ArcProxyFactory(admin).deploy(
      liquidityCampaignAdmin.address,
      await admin.getAddress(),
      [],
    );

    liquidityCampaignAdmin = await new MockLiquidityCampaignFactory(admin).attach(proxy.address);
    liquidityCampaignUser1 = await new MockLiquidityCampaignFactory(user1).attach(proxy.address);
    liquidityCampaignUser2 = await new MockLiquidityCampaignFactory(user2).attach(proxy.address);

    await rewardToken.mintShare(liquidityCampaignAdmin.address, REWARD_AMOUNT);
  });

  describe('View functions', () => {
    describe('#lastTimeRewardApplicable', () => {
      beforeEach(async () => {
        await setup();
      });

      it('should return the block timestamp if called before the reward period finished', async () => {
        const currentTime = await getCurrentTimestamp();

        expect(await liquidityCampaignAdmin.lastTimeRewardApplicable()).to.eq(currentTime);
      });

      it('should return the period finish if called after reward period has finished', async () => {
        await setTimestampTo(REWARD_DURATION);

        const periodFinish = await liquidityCampaignAdmin.periodFinish();
        expect(await liquidityCampaignAdmin.lastTimeRewardApplicable()).to.eq(periodFinish);
      });
    });

    describe('#balanceOf', () => {
      beforeEach(async () => {
        await setup();
      });

      it('should return the correct balance', async () => {
        const stakingAmount = ArcNumber.new(10);

        await stakingToken.mintShare(admin.address, stakingAmount);
        await stakingToken.approve(liquidityCampaignAdmin.address, stakingAmount);

        await liquidityCampaignAdmin.stake(stakingAmount);

        expect(await liquidityCampaignAdmin.balanceOf(admin.address)).to.eq(stakingAmount);
      });
    });

    describe('#rewardPerToken', () => {
      beforeEach(async () => {
        await setup();
      });

      it('should return the reward per token stored if the supply is 0', async () => {
        const rewardPerTokenStored = await liquidityCampaignAdmin.rewardPerTokenStored();

        expect(await liquidityCampaignAdmin.rewardPerToken()).to.eq(rewardPerTokenStored);
      });

      it('should return a valid reward per token after someone staked', async () => {
        const stakingAmount = ArcNumber.new(10);
        await mintAndApprove(stakingToken, user1, stakingAmount);

        await liquidityCampaignUser1.stake(stakingAmount.div(2));
        await liquidityCampaignUser1.stake(stakingAmount.div(2));

        await setTimestampTo(1);

        const rewardPerToken = await liquidityCampaignUser1.rewardPerToken();
        const rewardPerTokenStored = await liquidityCampaignAdmin.rewardPerTokenStored();

        expect(rewardPerToken).to.be.gt(BigNumber.from(0));
        expect(rewardPerToken).to.not.eq(rewardPerTokenStored);
      });
    });

    describe('#userAllocation', () => {
      beforeEach(async () => {
        await setup();
      });

      it('should return the correct user allocation', async () => {
        const userAllocation = await liquidityCampaignUser1.userAllocation();

        expect(userAllocation.value).to.eq(BASE.sub(DAO_ALLOCATION.value));
      });
    });

    describe('#earned', () => {
      beforeEach(async () => {
        await setup();
      });

      it('should return the correct amount earned over time', async () => {
        await stake(user1, STAKE_AMOUNT);
        // Check amount earned (should be 0)
        const amountEarned0 = await liquidityCampaignUser1.earned(user1.address);
        expect(amountEarned0).to.eq(BigNumber.from(0));

        // Advance time
        await setTimestampTo(1);

        expect(await earned(user1)).to.eq(ArcNumber.new(10));

        await setTimestampTo(2);

        expect(await earned(user1)).to.eq(ArcNumber.new(20));
      });

      it('should return the correct amount earned over time while another user stakes in between', async () => {
        await setTimestampTo(1);

        // User A stakes
        await stake(user1, STAKE_AMOUNT);

        await setTimestampTo(2);

        // User B stakes
        await stake(user2, STAKE_AMOUNT); // adds 3 epochs

        await setTimestampTo(3);

        // Check amount earned
        expect(await earned(user1)).to.eq(ArcNumber.new(15));
        expect(await earned(user2)).to.eq(ArcNumber.new(5));
      });
    });

    describe('#getRewardForDuration', () => {
      beforeEach(async () => {
        await setup();
      });

      it('returns the correct reward for duration', async () => {
        const rewardForDuration = await liquidityCampaignAdmin.getRewardForDuration();

        expect(Math.round(parseFloat(ethers.utils.formatEther(rewardForDuration)))).to.eq(
          parseFloat(ethers.utils.formatEther(REWARD_AMOUNT)),
        );
      });
    });
  });

  describe('Mutative functions', () => {
    describe('#stake', () => {
      beforeEach(async () => {
        await setup();
      });

      it('should not be able to stake more than balance', async () => {
        await mintAndApprove(stakingToken, user1, ArcNumber.new(10));

        const balance = await stakingToken.balanceOf(user1.address);

        await expectRevert(liquidityCampaignUser1.stake(balance.add(1)));
      });

      it('should be able to stake', async () => {
        const amount = ArcNumber.new(10);
        await mintAndApprove(stakingToken, user1, amount.mul(2));

        await liquidityCampaignUser1.stake(amount);

        let supply = await liquidityCampaignUser1.totalSupply();

        expect(supply).to.eq(amount);

        await liquidityCampaignUser1.stake(amount);

        supply = await liquidityCampaignUser1.totalSupply();

        expect(supply).to.eq(amount.mul(2));
        expect(await stakingToken.balanceOf(liquidityCampaignAdmin.address)).to.eq(amount.mul(2));
      });

      it('should update reward correctly after staking', async () => {
        await stake(user1, STAKE_AMOUNT);

        await setTimestampTo(1);

        let earned = await liquidityCampaignUser1.earned(user1.address);

        expect(earned).to.eq(ArcNumber.new(6));

        await setTimestampTo(2);

        earned = await liquidityCampaignUser1.earned(user1.address);

        expect(earned).to.eq(ArcNumber.new(12));
      });
    });

    describe('#getReward', () => {
      beforeEach(async () => {
        await setup();
      });

      it('should not be able to get the reward if the tokens are not claimable', async () => {
        await stake(user1, STAKE_AMOUNT);

        await increaseTime(REWARD_DURATION / 2);

        await expectRevert(liquidityCampaignUser1.getReward(user1.address));
      });

      it('should be able to claim rewards gradually over time', async () => {
        await liquidityCampaignAdmin.setTokensClaimable(true);

        await stake(user1, STAKE_AMOUNT);

        await setTimestampTo(1);

        const currentBalance = await rewardToken.balanceOf(user1.address);

        await liquidityCampaignUser1.getReward(user1.address);

        expect(await rewardToken.balanceOf(user1.address)).to.eq(ArcNumber.new(6));

        await setTimestampTo(2);

        await liquidityCampaignUser1.getReward(user1.address);

        expect(await rewardToken.balanceOf(user1.address)).to.eq(ArcNumber.new(12));
      });
<<<<<<< HEAD
=======

      it('should be able to claim the right amount of rewards given the number of participants', async () => {
        await liquidityCampaignAdmin.setTokensClaimable(true);

        await stake(user1, STAKE_AMOUNT);

        await setTimestampTo(1);

        await liquidityCampaignUser1.getReward(user1.address);

        expect(await rewardToken.balanceOf(user1.address)).to.eq(ArcNumber.new(6));

        await stake(user2, STAKE_AMOUNT);

        await setTimestampTo(2);

        await liquidityCampaignUser1.getReward(user1.address);
        await liquidityCampaignUser2.getReward(user2.address);

        expect(await rewardToken.balanceOf(user1.address)).to.eq(ArcNumber.new(9));
        expect(await rewardToken.balanceOf(user2.address)).to.eq(ArcNumber.new(3));
      });
>>>>>>> 538afd4f
    });

    describe('#withdraw', () => {
      beforeEach(async () => {
        await setup();
      });

      it('should not be able to withdraw more than the balance', async () => {
        await stake(user1, STAKE_AMOUNT);

        await expectRevert(liquidityCampaignUser1.withdraw(STAKE_AMOUNT.add(1)));
      });

      it('should withdraw the correct amount', async () => {
        await stake(user1, STAKE_AMOUNT);

        await liquidityCampaignUser1.withdraw(STAKE_AMOUNT);

        const balance = await stakingToken.balanceOf(user1.address);

        expect(balance).to.eq(STAKE_AMOUNT);
      });
    });

    describe('#exit', () => {
      beforeEach(async () => {
        await setup();
      });

      it('should be able to exit and get the right amount of staked tokens and rewards', async () => {
        await liquidityCampaignAdmin.setTokensClaimable(true);

        await stake(user1, STAKE_AMOUNT);

        await setTimestampTo(1);

        await liquidityCampaignUser1.exit();

        const stakingBalance = await stakingToken.balanceOf(user1.address);
        const rewardBalance = await rewardToken.balanceOf(user1.address);

        expect(stakingBalance).to.eq(STAKE_AMOUNT);
        expect(rewardBalance).to.eq(ArcNumber.new(6));
      });
    });
  });

  describe('Admin functions', () => {
    describe('#init', () => {
      it('should not be callable by anyone', async () => {
        await expectRevert(
          liquidityCampaignUser1.init(
            user1.address,
            user1.address,
            rewardToken.address,
            stakingToken.address,
            DAO_ALLOCATION,
          ),
        );
      });

      it('should only be callable by the contract owner', async () => {
        await liquidityCampaignAdmin.init(
          admin.address,
          admin.address,
          rewardToken.address,
          stakingToken.address,
          DAO_ALLOCATION,
        );

        const arcDao = await liquidityCampaignAdmin.arcDAO();
        const rewardsDistributor = await liquidityCampaignAdmin.rewardsDistributor();
        const rewardsToken = await liquidityCampaignAdmin.rewardsToken();
        const stakingTokenAddress = await liquidityCampaignAdmin.stakingToken();
        const daoAllocation = await liquidityCampaignAdmin.daoAllocation();

        expect(arcDao).to.eq(admin.address);
        expect(rewardsDistributor).to.eq(admin.address);
        expect(rewardsToken).to.eq(rewardToken.address);
        expect(stakingTokenAddress).to.eq(stakingToken.address);
        expect(daoAllocation).to.eq(DAO_ALLOCATION.value);
      });

      it('should not be called twice by the contract owner', async () => {
        await liquidityCampaignAdmin.init(
          admin.address,
          admin.address,
          rewardToken.address,
          stakingToken.address,
          DAO_ALLOCATION,
        );

        await expectRevert(
          liquidityCampaignAdmin.init(
            admin.address,
            admin.address,
            rewardToken.address,
            stakingToken.address,
            DAO_ALLOCATION,
          ),
        );
      });
    });

    describe('#notifyRewardAmount', () => {
      it('should not be callable by anyone', async () => {
        await expectRevert(liquidityCampaignUser1.notifyRewardAmount(REWARD_AMOUNT));
      });

      it('should only be callable by the rewards distributor', async () => {
        await liquidityCampaignAdmin.init(
          admin.address,
          admin.address,
          rewardToken.address,
          stakingToken.address,
          DAO_ALLOCATION,
        );

        await liquidityCampaignAdmin.setRewardsDuration(REWARD_DURATION);

        await liquidityCampaignAdmin.notifyRewardAmount(REWARD_AMOUNT);

        const rewardrate = await liquidityCampaignAdmin.rewardRate();

        expect(rewardrate).to.be.eq(ArcNumber.new(10));
      });

      it('should update rewards correctly after a new reward update', async () => {
        await liquidityCampaignAdmin.init(
          admin.address,
          admin.address,
          rewardToken.address,
          stakingToken.address,
          DAO_ALLOCATION,
        );

        await liquidityCampaignAdmin.setRewardsDuration(REWARD_DURATION);

        await liquidityCampaignAdmin.notifyRewardAmount(REWARD_AMOUNT.div(2));

        const rewardRate0 = await liquidityCampaignAdmin.rewardRate();

        expect(rewardRate0).to.eq(ArcNumber.new(5));

        await setTimestampTo(1);

        await liquidityCampaignAdmin.notifyRewardAmount(REWARD_AMOUNT.div(2));

        const rewardrate1 = await liquidityCampaignAdmin.rewardRate();

        expect(rewardrate1).to.eq(ArcDecimal.new(9.5).value);
      });
    });

    describe('#setRewardsDistributor', () => {
      it('should not be callable by non-admin', async () => {
        await expectRevert(liquidityCampaignUser1.setRewardsDistributor(user1.address));
      });

      it('should set rewardsDistributor if called by admin', async () => {
        await liquidityCampaignAdmin.setRewardsDistributor(user2.address);

        expect(await liquidityCampaignAdmin.rewardsDistributor()).to.eq(user2.address);
      });
    });

    describe('#setRewardsDuration', () => {
      it('should not be claimable by anyone', async () => {
        await expectRevert(
          liquidityCampaignUser1.setRewardsDuration(BigNumber.from(REWARD_DURATION)),
        );
      });

      it('should only be callable by the contract owner and set the right duration', async () => {
        const duration = BigNumber.from(REWARD_DURATION);

        await liquidityCampaignAdmin.setRewardsDuration(duration);

        expect(await liquidityCampaignAdmin.rewardsDuration()).to.eq(duration);
      });
    });

    describe('#recoverERC20', () => {
      const erc20Share = ArcNumber.new(10);

      beforeEach(async () => {
        await otherErc20.mintShare(liquidityCampaignAdmin.address, erc20Share);
      });

      it('should not be callable by anyone', async () => {
        await expectRevert(liquidityCampaignUser1.recoverERC20(otherErc20.address, erc20Share));
      });

      it('should not recover staking or reward token', async () => {
        await setup();
        await stakingToken.mintShare(liquidityCampaignAdmin.address, erc20Share);
        await rewardToken.mintShare(liquidityCampaignAdmin.address, erc20Share);

        await expectRevert(liquidityCampaignAdmin.recoverERC20(stakingToken.address, erc20Share));
        await expectRevert(liquidityCampaignAdmin.recoverERC20(rewardToken.address, erc20Share));
      });

      it('should let admin recover the erc20 on this contract', async () => {
        const balance0 = await otherErc20.balanceOf(admin.address);

        await liquidityCampaignAdmin.recoverERC20(otherErc20.address, erc20Share);

        const balance1 = await otherErc20.balanceOf(admin.address);

        expect(balance1).to.eq(balance0.add(erc20Share));
      });
    });

    describe('#setTokensClaimable', () => {
      it('should not be claimable by anyone', async () => {
        await expectRevert(liquidityCampaignUser1.setTokensClaimable(true));
      });

      it('should only be callable by the contract owner', async () => {
        await liquidityCampaignAdmin.setTokensClaimable(true);

        expect(await liquidityCampaignAdmin.tokensClaimable()).to.be.eq(true);
      });
    });
  });

  describe('Scenarios', () => {
    beforeEach(async () => {
      await liquidityCampaignAdmin.setRewardsDistributor(admin.address);

      await liquidityCampaignAdmin.init(
        admin.address,
        admin.address,
        rewardToken.address,
        stakingToken.address,
        DAO_ALLOCATION,
      );
    });

    it('should not get any rewards if user stakes before the reward is notified', async () => {
      await liquidityCampaignAdmin.setRewardsDuration(REWARD_DURATION);
      await setTimestampTo(0);

      await stake(user1, STAKE_AMOUNT);

      await setTimestampTo(4);

      expect(await earned(user1)).to.eq(BigNumber.from(0));

      await liquidityCampaignAdmin.notifyRewardAmount(REWARD_AMOUNT);

      await setTimestampTo(6);

      expect(await earned(user1)).to.eq(ArcNumber.new(20));
    });

    it('should distribute rewards to users correctly', async () => {
      await liquidityCampaignAdmin.setRewardsDuration(20);
      await setTimestampTo(0);
      const users = await ethers.getSigners();

      const userA = users[1];
      const userB = users[2];
      const userC = users[3];
      const userD = users[4];
      const userE = users[5];

      await stake(userA, STAKE_AMOUNT);
      await stake(userB, STAKE_AMOUNT);

      await rewardToken.mintShare(liquidityCampaignAdmin.address, ArcNumber.new(200));

      await liquidityCampaignAdmin.notifyRewardAmount(ArcNumber.new(300)); // 0

      expect(await earned(userA)).to.eq(ArcDecimal.new(0).value);
      expect(await earned(userB)).to.eq(ArcDecimal.new(0).value);
      expect(await earned(userC)).to.eq(ArcDecimal.new(0).value);
      expect(await earned(userD)).to.eq(ArcDecimal.new(0).value);
      expect(await earned(userE)).to.eq(ArcDecimal.new(0).value);

      await setTimestampTo(1);

      expect(await earned(userA)).to.eq(ArcDecimal.new(7.5).value);
      expect(await earned(userB)).to.eq(ArcDecimal.new(7.5).value);
      expect(await earned(userC)).to.eq(ArcDecimal.new(0).value);
      expect(await earned(userD)).to.eq(ArcDecimal.new(0).value);
      expect(await earned(userE)).to.eq(ArcDecimal.new(0).value);

      await setTimestampTo(2);

      expect(await earned(userA)).to.eq(ArcDecimal.new(15).value);
      expect(await earned(userB)).to.eq(ArcDecimal.new(15).value);
      expect(await earned(userC)).to.eq(ArcDecimal.new(0).value);
      expect(await earned(userD)).to.eq(ArcDecimal.new(0).value);
      expect(await earned(userE)).to.eq(ArcDecimal.new(0).value);

      await setTimestampTo(4);

      await stake(userC, STAKE_AMOUNT);

      expect(await earned(userA)).to.eq(ArcDecimal.new(30).value);
      expect(await earned(userB)).to.eq(ArcDecimal.new(30).value);
      expect(await earned(userC)).to.eq(ArcDecimal.new(0).value);
      expect(await earned(userD)).to.eq(ArcDecimal.new(0).value);
      expect(await earned(userE)).to.eq(ArcDecimal.new(0).value);

      await setTimestampTo(5);

      expect(await earned(userA)).to.eq(ArcDecimal.new(35).value);
      expect(await earned(userB)).to.eq(ArcDecimal.new(35).value);
      expect(await earned(userC)).to.eq(ArcDecimal.new(5).value);
      expect(await earned(userD)).to.eq(ArcDecimal.new(0).value);
      expect(await earned(userE)).to.eq(ArcDecimal.new(0).value);

      await setTimestampTo(8);

      await stake(userD, STAKE_AMOUNT);

      expect(await earned(userA)).to.eq(ArcDecimal.new(50).value);
      expect(await earned(userB)).to.eq(ArcDecimal.new(50).value);
      expect(await earned(userC)).to.eq(ArcDecimal.new(20).value);
      expect(await earned(userD)).to.eq(ArcDecimal.new(0).value);
      expect(await earned(userE)).to.eq(ArcDecimal.new(0).value);

      await setTimestampTo(9);

      expect(await earned(userA)).to.eq(ArcDecimal.new(53.75).value);
      expect(await earned(userB)).to.eq(ArcDecimal.new(53.75).value);
      expect(await earned(userC)).to.eq(ArcDecimal.new(23.75).value);
      expect(await earned(userD)).to.eq(ArcDecimal.new(3.75).value);
      expect(await earned(userE)).to.eq(ArcDecimal.new(0).value);

      await setTimestampTo(10);

      expect(await earned(userA)).to.eq(ArcDecimal.new(57.5).value);
      expect(await earned(userB)).to.eq(ArcDecimal.new(57.5).value);
      expect(await earned(userC)).to.eq(ArcDecimal.new(27.5).value);
      expect(await earned(userD)).to.eq(ArcDecimal.new(7.5).value);
      expect(await earned(userE)).to.eq(ArcDecimal.new(0).value);

      await setTimestampTo(13);

      await stake(userE, STAKE_AMOUNT);

      expect(await earned(userA)).to.eq(ArcDecimal.new(68.75).value);
      expect(await earned(userB)).to.eq(ArcDecimal.new(68.75).value);
      expect(await earned(userC)).to.eq(ArcDecimal.new(38.75).value);
      expect(await earned(userD)).to.eq(ArcDecimal.new(18.75).value);
      expect(await earned(userE)).to.eq(ArcDecimal.new(0).value);

      await liquidityCampaignAdmin.setTokensClaimable(true);

      await setTimestampTo(16);

      expect(await earned(userA)).to.eq(ArcDecimal.new(77.75).value);
      expect(await earned(userB)).to.eq(ArcDecimal.new(77.75).value);
      expect(await earned(userC)).to.eq(ArcDecimal.new(47.75).value);
      expect(await earned(userD)).to.eq(ArcDecimal.new(27.75).value);
      expect(await earned(userE)).to.eq(ArcDecimal.new(9).value);

      await setTimestampTo(17);

      await withdraw(userC);

      await setTimestampTo(19);

      expect(await earned(userA)).to.eq(ArcDecimal.new(88.25).value);
      expect(await earned(userB)).to.eq(ArcDecimal.new(88.25).value);
      expect(await earned(userC)).to.eq(ArcDecimal.new(50.75).value);
      expect(await earned(userD)).to.eq(ArcDecimal.new(38.25).value);
      expect(await earned(userE)).to.eq(ArcDecimal.new(19.5).value);

      await setTimestampTo(20);

      await exitCampaign(userA);
      await exitCampaign(userB);
      await claimReward(userC);
      await exitCampaign(userD);
      await exitCampaign(userE);

      expect(await rewardBalanceOf(userA)).to.be.eq(ArcDecimal.new(55.2).value);
      expect(await rewardBalanceOf(userB)).to.be.eq(ArcDecimal.new(55.2).value);
      expect(await rewardBalanceOf(userC)).to.be.eq(ArcDecimal.new(30.45).value);
      expect(await rewardBalanceOf(userD)).to.be.eq(ArcDecimal.new(25.2).value);
      expect(await rewardBalanceOf(userE)).to.be.eq(ArcDecimal.new(13.95).value);
    });

    it('should distribute rewards correctly for 2 users', async () => {
      await liquidityCampaignAdmin.setRewardsDuration(20);
      await liquidityCampaignAdmin.setCurrentTimestamp(0);

      const users = await ethers.getSigners();

      const userA = users[1];
      const userB = users[2];

      await stake(userA, STAKE_AMOUNT);

      await rewardToken.mintShare(liquidityCampaignAdmin.address, ArcNumber.new(200));

      await liquidityCampaignAdmin.notifyRewardAmount(ArcNumber.new(300)); // 0

      expect(await earned(userA)).to.eq(ArcDecimal.new(0).value);
      expect(await earned(userB)).to.eq(ArcDecimal.new(0).value);

      await setTimestampTo(1);

      expect(await earned(userA)).to.eq(ArcDecimal.new(15).value);
      expect(await earned(userB)).to.eq(ArcDecimal.new(0).value);

      await setTimestampTo(10);

      await stake(userB, STAKE_AMOUNT);

      expect(await earned(userA)).to.eq(ArcDecimal.new(150).value);
      expect(await earned(userB)).to.eq(ArcDecimal.new(0).value);

      await setTimestampTo(11);

      expect(await earned(userA)).to.eq(ArcDecimal.new(157.5).value);
      expect(await earned(userB)).to.eq(ArcDecimal.new(7.5).value);

      await setTimestampTo(20);

      expect(await earned(userA)).to.eq(ArcDecimal.new(225).value);
      expect(await earned(userB)).to.eq(ArcDecimal.new(75).value);
    });

    it('should distribute rewards to 3 users correctly', async () => {
      await liquidityCampaignAdmin.setRewardsDuration(20);
      await liquidityCampaignAdmin.setCurrentTimestamp(0);

      const users = await ethers.getSigners();

      const userA = users[1];
      const userB = users[2];
      const userC = users[3];

      await stake(userA, STAKE_AMOUNT);

      await liquidityCampaignAdmin.notifyRewardAmount(ArcNumber.new(100)); // 0

      expect(await earned(userA)).to.eq(ArcDecimal.new(0).value);
      expect(await earned(userB)).to.eq(ArcDecimal.new(0).value);
      expect(await earned(userC)).to.eq(ArcDecimal.new(0).value);

      await liquidityCampaignAdmin.setCurrentTimestamp(1);

      expect(await earned(userA)).to.eq(ArcDecimal.new(5).value);
      expect(await earned(userB)).to.eq(ArcDecimal.new(0).value);
      expect(await earned(userC)).to.eq(ArcDecimal.new(0).value);

      await liquidityCampaignAdmin.setCurrentTimestamp(3);

      await stake(userB, STAKE_AMOUNT);

      expect(await earned(userA)).to.eq(ArcDecimal.new(15).value);
      expect(await earned(userB)).to.eq(ArcDecimal.new(0).value);
      expect(await earned(userC)).to.eq(ArcDecimal.new(0).value);

      await liquidityCampaignAdmin.setCurrentTimestamp(8);

      await stake(userC, STAKE_AMOUNT.mul(2));

      expect(await earned(userA)).to.eq(ArcDecimal.new(27.5).value);
      expect(await earned(userB)).to.eq(ArcDecimal.new(12.5).value);
      expect(await earned(userC)).to.eq(ArcDecimal.new(0).value);

      await liquidityCampaignAdmin.setCurrentTimestamp(10);

      expect(await earned(userA)).to.eq(ArcDecimal.new(30).value);
      expect(await earned(userB)).to.eq(ArcDecimal.new(15).value);
      expect(await earned(userC)).to.eq(ArcDecimal.new(5).value);

      await liquidityCampaignAdmin.setCurrentTimestamp(13);

      await liquidityCampaignAdmin.setTokensClaimable(true);

      await exitCampaign(userB);
      await withdraw(userC, STAKE_AMOUNT);

      await liquidityCampaignAdmin.setCurrentTimestamp(20);

      expect(await earned(userA)).to.eq(ArcDecimal.new(51.25).value);

      expect(await earned(userB)).to.eq(ArcDecimal.new(18.75).value);
      expect((await liquidityCampaignAdmin.stakers(userB.address)).rewardsReleased).to.eq(
        ArcDecimal.new(18.75).value,
      );

      expect(await earned(userC)).to.eq(ArcDecimal.new(30).value);
    });

    it('should distribute rewards correctly if new rewards are notified before the end of the period', async () => {
      await liquidityCampaignAdmin.setRewardsDuration(10);
      await setTimestampTo(0);

      await liquidityCampaignAdmin.notifyRewardAmount(ArcNumber.new(100));

      await setTimestampTo(1);

      await stake(user1, STAKE_AMOUNT);

      await setTimestampTo(2);

      expect(await earned(user1)).to.eq(ArcNumber.new(10));

      await setTimestampTo(3);

      await stake(user2, STAKE_AMOUNT);

      await setTimestampTo(4);

      expect(await earned(user1)).to.eq(ArcNumber.new(25));
      expect(await earned(user2)).to.eq(ArcNumber.new(5));

      await rewardToken.mintShare(liquidityCampaignAdmin.address, ArcNumber.new(100));
      await liquidityCampaignAdmin.notifyRewardAmount(ArcNumber.new(100));

      // New rewards: 60 + 100 = 160 distributed over 10 epochs

      await setTimestampTo(5);

      expect(await earned(user1)).to.eq(ArcDecimal.new(33).value);
      expect(await earned(user2)).to.eq(ArcDecimal.new(13).value);

      await withdraw(user1, STAKE_AMOUNT);

      await setTimestampTo(6);

      expect(await earned(user1)).to.eq(ArcDecimal.new(33).value);
      expect(await earned(user2)).to.eq(ArcDecimal.new(29).value);

      await liquidityCampaignAdmin.setTokensClaimable(true);

      await liquidityCampaignUser1.getReward(user1.address);

      expect(await rewardToken.balanceOf(user1.address)).to.eq(ArcDecimal.new(19.8).value);

      await setTimestampTo(7);

      expect(await earned(user2)).to.eq(ArcDecimal.new(45).value);

      await liquidityCampaignUser1.getReward(user2.address);

      expect(await rewardToken.balanceOf(user2.address)).to.eq(ArcDecimal.new(27).value);
    });
  });
});<|MERGE_RESOLUTION|>--- conflicted
+++ resolved
@@ -375,8 +375,6 @@
 
         expect(await rewardToken.balanceOf(user1.address)).to.eq(ArcNumber.new(12));
       });
-<<<<<<< HEAD
-=======
 
       it('should be able to claim the right amount of rewards given the number of participants', async () => {
         await liquidityCampaignAdmin.setTokensClaimable(true);
@@ -399,7 +397,6 @@
         expect(await rewardToken.balanceOf(user1.address)).to.eq(ArcNumber.new(9));
         expect(await rewardToken.balanceOf(user2.address)).to.eq(ArcNumber.new(3));
       });
->>>>>>> 538afd4f
     });
 
     describe('#withdraw', () => {
