--- conflicted
+++ resolved
@@ -206,16 +206,9 @@
       expect(participantInfo.spent).to.eq(ArcNumber.new(6));
     });
 
-<<<<<<< HEAD
     it('should transfer the funds from user to owner', async () => {
       const ownerWhitelistSale = connectAs(ownerAccount);
       await ownerWhitelistSale.updateSaleStatus(true);
-      await ownerWhitelistSale.setHardCap(ArcNumber.new(10));
-=======
-    it.only('should transfer the funds from user to owner', async () => {
-      await whitelistSale.updateSaleStatus(true);
-      await setAllocation(userAccount, ArcNumber.new(5));
->>>>>>> 2eb7dec2
 
       await setAllocation(userAccount, ArcNumber.new(5));
 
